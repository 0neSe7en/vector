--- conflicted
+++ resolved
@@ -61,19 +61,11 @@
             required: true,
         }]
     }
-<<<<<<< HEAD
-
-    fn call_by_vm(&self, _ctx: &mut Context, args: &mut VmArgumentList) -> Resolved {
-        let value = args.required("value");
-        parse_ruby_hash(value)
-    }
 
     fn symbol(&self) -> Option<(&'static str, usize)> {
         // TODO
         None
     }
-=======
->>>>>>> d483777f
 }
 
 #[derive(Debug, Clone)]
