--- conflicted
+++ resolved
@@ -58,20 +58,11 @@
             },
         ]
     }
-<<<<<<< HEAD
-
-    fn call_by_vm(&self, ctx: &mut Context, args: &mut VmArgumentList) -> Resolved {
-        let value = args.required("value");
-        let format = args.required("format");
-        parse_timestamp(value, format, ctx)
-    }
 
     fn symbol(&self) -> Option<(&'static str, usize)> {
         // TODO
         None
     }
-=======
->>>>>>> d483777f
 }
 
 #[derive(Debug, Clone)]
