--- conflicted
+++ resolved
@@ -4,8 +4,6 @@
 mod error;
 pub mod format;
 pub mod framing;
-
-use std::fmt::Debug;
 
 use bytes::{Bytes, BytesMut};
 pub use error::StreamDecodingError;
@@ -25,13 +23,12 @@
 };
 use serde::{Deserialize, Serialize};
 use smallvec::SmallVec;
-<<<<<<< HEAD
 use std::fmt::Debug;
-use vector_core::config::LogNamespace;
-use vector_core::{event::Event, schema};
-=======
-use vector_core::{config::DataType, event::Event, schema};
->>>>>>> 80a2e09b
+use vector_core::{
+    config::{DataType, LogNamespace},
+    event::Event,
+    schema,
+};
 
 /// An error that occurred while decoding structured events from a byte stream /
 /// byte messages.
