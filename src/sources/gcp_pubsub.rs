use std::sync::atomic::{AtomicBool, AtomicUsize, Ordering};
use std::{
    error::Error as _, future::Future, pin::Pin, sync::Arc, task::Context, task::Poll,
    time::Duration,
};

use chrono::{DateTime, NaiveDateTime, Utc};
use codecs::decoding::{DeserializerConfig, FramingConfig};
use derivative::Derivative;
use futures::{stream, stream::FuturesUnordered, FutureExt, Stream, StreamExt, TryFutureExt};
use http::uri::{InvalidUri, Scheme, Uri};
use once_cell::sync::Lazy;
use snafu::{ResultExt, Snafu};
use tokio::sync::{mpsc, watch};
use tokio_stream::wrappers::ReceiverStream;
use tonic::{
    metadata::{errors::InvalidMetadataValue, MetadataValue},
    transport::{Certificate, Channel, ClientTlsConfig, Endpoint, Identity},
    Code, Request, Status,
};
use vector_common::{byte_size_of::ByteSizeOf, finalizer::UnorderedFinalizer};
use vector_config::configurable_component;

use crate::{
    codecs::{Decoder, DecodingConfig},
    config::{AcknowledgementsConfig, DataType, Output, SourceConfig, SourceContext},
    event::{BatchNotifier, BatchStatus, Event, MaybeAsLogMut, Value},
    gcp::{GcpAuthConfig, GcpCredentials, Scope, PUBSUB_URL},
    internal_events::{
        BytesReceived, GcpPubsubConnectError, GcpPubsubReceiveError, GcpPubsubStreamingPullError,
        StreamClosedError,
    },
    serde::{bool_or_struct, default_decoding, default_framing_message_based},
    shutdown::ShutdownSignal,
    sources::util,
    tls::{TlsConfig, TlsSettings},
    SourceSender,
};

const MIN_ACK_DEADLINE_SECS: i32 = 10;
const MAX_ACK_DEADLINE_SECS: i32 = 600;

// We use a bounded channel for the acknowledgement ID communication
// between the request stream and receiver. During benchmark runs,
// this channel had only a single element over 80% of the time and
// rarely went over 8 elements.
const ACK_QUEUE_SIZE: usize = 128;

type Finalizer = UnorderedFinalizer<Vec<String>>;

// prost emits some generated code that includes clones on `Arc`
// objects, which causes a clippy ding on this block. We don't
// directly control the generated code, so allow this lint here.
#[allow(clippy::clone_on_ref_ptr)]
mod proto {
    include!(concat!(env!("OUT_DIR"), "/google.pubsub.v1.rs"));

    use vector_core::ByteSizeOf;

    impl ByteSizeOf for StreamingPullResponse {
        fn allocated_bytes(&self) -> usize {
            self.received_messages.size_of()
        }
    }

    impl ByteSizeOf for ReceivedMessage {
        fn allocated_bytes(&self) -> usize {
            self.ack_id.size_of() + self.message.as_ref().map_or(0, ByteSizeOf::size_of)
        }
    }

    impl ByteSizeOf for PubsubMessage {
        fn allocated_bytes(&self) -> usize {
            self.data.len()
                + self.message_id.len()
                + self.ordering_key.len()
                + self.attributes.size_of()
        }
    }
}

#[derive(Debug, Snafu)]
pub(crate) enum PubsubError {
    #[snafu(display("Could not parse credentials metadata: {}", source))]
    Metadata { source: InvalidMetadataValue },
    #[snafu(display("Invalid endpoint URI: {}", source))]
    Uri { source: InvalidUri },
    #[snafu(display("Could not create endpoint: {}", source))]
    Endpoint { source: InvalidUri },
    #[snafu(display("Could not set up endpoint TLS settings: {}", source))]
    EndpointTls { source: tonic::transport::Error },
    #[snafu(display("Could not connect: {}", source))]
    Connect { source: tonic::transport::Error },
    #[snafu(display("Could not pull data from remote: {}", source))]
    Pull { source: Status },
    #[snafu(display(
        "`ack_deadline_secs` is outside the valid range of {} to {}",
        MIN_ACK_DEADLINE_SECS,
        MAX_ACK_DEADLINE_SECS
    ))]
    InvalidAckDeadline,
    #[snafu(display("Cannot set both `ack_deadline_secs` and `ack_deadline_seconds`"))]
    BothAckDeadlineSecsAndSeconds,
    #[snafu(display("Cannot set both `retry_delay_secs` and `retry_delay_seconds`"))]
    BothRetryDelaySecsAndSeconds,
}

static CLIENT_ID: Lazy<String> = Lazy::new(|| uuid::Uuid::new_v4().to_string());

/// Configuration for the `gcp_pubsub` source.
#[configurable_component(source)]
#[derive(Clone, Debug, Derivative)]
#[derivative(Default)]
#[serde(deny_unknown_fields)]
pub struct PubsubConfig {
    /// The project name from which to pull logs.
    pub project: String,

    /// The subscription within the project which is configured to receive logs.
    pub subscription: String,

    /// The endpoint from which to pull data.
    pub endpoint: Option<String>,

    /// Disables the loading of authentication credentials.
    ///
    /// Only used for tests.
    #[serde(skip, default)]
    pub skip_authentication: bool,

    #[serde(flatten)]
    pub auth: GcpAuthConfig,

    #[configurable(derived)]
    pub tls: Option<TlsConfig>,

    /// The maximum number of concurrent stream connections to open at once.
    #[serde(default = "default_max_concurrency")]
    pub max_concurrency: usize,

    /// The number of messages in a response to mark a stream as
    /// "busy". This is used to determine if more streams should be
    /// started.
    #[serde(default = "default_full_response")]
    pub full_response_size: usize,

    /// How often to poll the currently active streams to see if they
    /// are all busy and so open a new stream.
    #[serde(default = "default_poll_time")]
    pub poll_time_seconds: f64,

    /// The acknowledgement deadline, in seconds, to use for this stream.
    ///
    /// Messages that are not acknowledged when this deadline expires may be retransmitted.
    pub ack_deadline_secs: Option<i32>,

    /// Deprecated, old name of `ack_deadline_secs`.
    pub ack_deadline_seconds: Option<i32>,

    /// The amount of time, in seconds, to wait between retry attempts after an error.
    pub retry_delay_secs: Option<f64>,

    /// Deprecated, old name of `retry_delay_secs`.
    pub retry_delay_seconds: Option<f64>,

    /// The amount of time, in seconds, with no received activity
    /// before sending a keepalive request. If this is set larger than
    /// `60`, you may see periodic errors sent from the server.
    #[serde(default = "default_keepalive")]
    pub keepalive_secs: f64,

    #[configurable(derived)]
    #[serde(default = "default_framing_message_based")]
    #[derivative(Default(value = "default_framing_message_based()"))]
    pub framing: FramingConfig,

    #[configurable(derived)]
    #[serde(default = "default_decoding")]
    #[derivative(Default(value = "default_decoding()"))]
    pub decoding: DeserializerConfig,

    #[configurable(derived)]
    #[serde(default, deserialize_with = "bool_or_struct")]
    pub acknowledgements: AcknowledgementsConfig,
}

const fn default_ack_deadline() -> i32 {
    600
}

const fn default_retry_delay() -> f64 {
    1.0
}

const fn default_keepalive() -> f64 {
    60.0
}

const fn default_max_concurrency() -> usize {
    10
}

const fn default_full_response() -> usize {
    100
}

const fn default_poll_time() -> f64 {
    2.0
}

#[async_trait::async_trait]
#[typetag::serde(name = "gcp_pubsub")]
impl SourceConfig for PubsubConfig {
    async fn build(&self, cx: SourceContext) -> crate::Result<crate::sources::Source> {
        let ack_deadline_secs = match (self.ack_deadline_secs, self.ack_deadline_seconds) {
            (Some(ads), None) => ads,
            (None, Some(ads)) => {
                warn!("The `ack_deadline_seconds` setting is deprecated, use `ack_deadline_secs` instead.");
                ads
            }
            (Some(_), Some(_)) => return Err(PubsubError::BothAckDeadlineSecsAndSeconds.into()),
            (None, None) => default_ack_deadline(),
        };
        if !(MIN_ACK_DEADLINE_SECS..=MAX_ACK_DEADLINE_SECS).contains(&ack_deadline_secs) {
            return Err(PubsubError::InvalidAckDeadline.into());
        }

        let retry_delay_secs = match (self.retry_delay_secs, self.retry_delay_seconds) {
            (Some(rds), None) => rds,
            (None, Some(rds)) => {
                warn!("The `retry_delay_seconds` setting is deprecated, use `retry_delay_secs` instead.");
                rds
            }
            (Some(_), Some(_)) => return Err(PubsubError::BothRetryDelaySecsAndSeconds.into()),
            (None, None) => default_retry_delay(),
        };

        let credentials = if self.skip_authentication {
            None
        } else {
            self.auth.make_credentials(Scope::PubSub).await?
        };

        let endpoint = self.endpoint.as_deref().unwrap_or(PUBSUB_URL).to_string();
        let uri: Uri = endpoint.parse().context(UriSnafu)?;

        let tls = TlsSettings::from_options(&self.tls)?;
        let host = uri.host().unwrap_or("pubsub.googleapis.com");
        let mut tls_config = ClientTlsConfig::new().domain_name(host);
        if let Some((cert, key)) = tls.identity_pem() {
            tls_config = tls_config.identity(Identity::from_pem(cert, key));
        }
        for authority in tls.authorities_pem() {
            tls_config = tls_config.ca_certificate(Certificate::from_pem(authority));
        }

        let mut endpoint = Channel::from_shared(endpoint).context(EndpointSnafu)?;
        if uri.scheme() != Some(&Scheme::HTTP) {
            endpoint = endpoint.tls_config(tls_config).context(EndpointTlsSnafu)?;
        }

        let token_generator = match &credentials {
            Some(credentials) => credentials.clone().spawn_regenerate_token(),
            None => {
                let (sender, receiver) = watch::channel(());
                // Dropping the sender will cause the receiver to
                // error, but there is no good way of hanging on to it
                // and sending nothing. This `forget` will leak one
                // sender per instance of this source and so never
                // drop it.
                std::mem::forget(sender);
                receiver
            }
        };

        let source = PubsubSource {
            endpoint,
            uri,
            credentials,
            token_generator,
            subscription: format!(
                "projects/{}/subscriptions/{}",
                self.project, self.subscription
            ),
            decoder: DecodingConfig::new(self.framing.clone(), self.decoding.clone()).build(),
            acknowledgements: cx.do_acknowledgements(&self.acknowledgements),
            shutdown: cx.shutdown,
            out: cx.out,
            ack_deadline_secs,
            retry_delay: Duration::from_secs_f64(retry_delay_secs),
            keepalive: Duration::from_secs_f64(self.keepalive_secs),
            concurrency: Default::default(),
            full_response_size: self.full_response_size,
        }
        .run_all(
            self.max_concurrency,
            Duration::from_secs_f64(self.poll_time_seconds),
        )
        .map_err(|error| error!(message = "Source failed.", %error));
        Ok(Box::pin(source))
    }

    fn outputs(&self) -> Vec<Output> {
        vec![Output::default(DataType::Log)]
    }

    fn source_type(&self) -> &'static str {
        "gcp_pubsub"
    }

    fn can_acknowledge(&self) -> bool {
        true
    }
}

impl_generate_config_from_default!(PubsubConfig);

#[derive(Clone)]
struct PubsubSource {
    endpoint: Endpoint,
    uri: Uri,
    credentials: Option<GcpCredentials>,
    token_generator: watch::Receiver<()>,
    subscription: String,
    decoder: Decoder,
    acknowledgements: bool,
<<<<<<< HEAD
    ack_deadline_seconds: i32,
=======
    tls: TlsSettings,
    ack_deadline_secs: i32,
>>>>>>> 96f7bbbf
    shutdown: ShutdownSignal,
    out: SourceSender,
    retry_delay: Duration,
    keepalive: Duration,
    // The current concurrency is shared across all tasks. It is used
    // by the streams to avoid shutting down the last stream, which
    // would result in repeatedly re-opening the stream on idle.
    concurrency: Arc<AtomicUsize>,
    full_response_size: usize,
}

enum State {
    RetryNow,
    RetryDelay,
    Shutdown,
}

impl PubsubSource {
    async fn run_all(mut self, max_concurrency: usize, poll_time: Duration) -> crate::Result<()> {
        let mut tasks = FuturesUnordered::new();

        loop {
            self.concurrency.store(tasks.len(), Ordering::Relaxed);
            tokio::select! {
                _ = &mut self.shutdown => break,
                _ = tasks.next() => {
                    if tasks.is_empty() {
                        // Either no tasks were started or a race
                        // condition resulted in the last task
                        // exiting. Start up a new stream immediately.
                        self.start_one(&tasks);
                    }

                },
                _ = tokio::time::sleep(poll_time) => {
                    // If all of the tasks are marked as busy, start
                    // up a new one.
                    if tasks.len() < max_concurrency
                        && tasks.iter().all(|task| task.busy_flag.load(Ordering::Relaxed))
                    {
                        self.start_one(&tasks);
                    }
                }
            }
        }

        // Wait for all active streams to exit on shutdown
        while tasks.next().await.is_some() {}

        Ok(())
    }

    fn start_one(&self, tasks: &FuturesUnordered<Task>) {
        info!(message = "Starting stream.", concurrency = tasks.len() + 1);
        // The `busy_flag` is used to monitor the status of a
        // stream. It will start marked as idle to prevent the above
        // scan from spinning up too many at once. When a stream
        // receives "full" batches, it will mark itself as busy, and
        // when it has an idle interval it will mark itself as not
        // busy.
        let busy_flag = Arc::new(AtomicBool::new(true));
        let task = tokio::spawn(self.clone().run(Arc::clone(&busy_flag)));
        tasks.push(Task { task, busy_flag });
    }

    async fn run(mut self, busy_flag: Arc<AtomicBool>) {
        loop {
            match self.run_once(&busy_flag).await {
                State::RetryNow => debug!("Retrying immediately."),
                State::RetryDelay => {
                    info!(
                        timeout_secs = self.retry_delay.as_secs_f64(),
                        "Retrying after timeout."
                    );
                    tokio::time::sleep(self.retry_delay).await;
                }
                State::Shutdown => break,
            }
        }
    }

    async fn run_once(&mut self, busy_flag: &Arc<AtomicBool>) -> State {
        let connection = match self.endpoint.connect().await {
            Ok(connection) => connection,
            Err(error) => {
                emit!(GcpPubsubConnectError { error });
                return State::RetryDelay;
            }
        };

        let mut client = proto::subscriber_client::SubscriberClient::with_interceptor(
            connection,
            |mut req: Request<()>| {
                if let Some(credentials) = &self.credentials {
                    let authorization = MetadataValue::try_from(&credentials.make_token())
                        .map_err(|_| {
                            Status::new(
                                Code::FailedPrecondition,
                                "Invalid token text returned by GCP",
                            )
                        })?;
                    req.metadata_mut().insert("authorization", authorization);
                }
                Ok(req)
            },
        );

        let (ack_ids_sender, ack_ids_receiver) = mpsc::channel(ACK_QUEUE_SIZE);

        // Handle shutdown during startup, the streaming pull doesn't
        // start if there is no data in the subscription.
        let request_stream = self.request_stream(ack_ids_receiver);
        debug!("Starting streaming pull.");
        let stream = tokio::select! {
            _ = &mut self.shutdown => return State::Shutdown,
            result = client.streaming_pull(request_stream) => match result {
                Ok(stream) => stream,
                Err(error) => {
                    emit!(GcpPubsubStreamingPullError { error });
                    return State::RetryDelay;
                }
            }
        };
        let mut stream = stream.into_inner();

        let (finalizer, mut ack_stream) =
            Finalizer::maybe_new(self.acknowledgements, self.shutdown.clone());
        let mut pending_acks = 0;

        loop {
            tokio::select! {
                _ = &mut self.shutdown, if pending_acks == 0 => return State::Shutdown,
                _ = self.token_generator.changed() => {
                    debug!("New authentication token generated, restarting stream.");
                    break State::RetryNow;
                },
                _ = tokio::time::sleep(self.keepalive) => {
                    if pending_acks == 0 {
                        // No pending acks, and no new data, so drop
                        // this stream if we aren't the only active
                        // one.
                        if self.concurrency.load(Ordering::Relaxed) > 1 {
                            info!("Shutting down inactive stream.");
                            break State::Shutdown;
                        }
                        // Otherwise, mark this stream as idle.
                        busy_flag.store(false, Ordering::Relaxed);
                    }
                    // GCP Pub/Sub likes to time out connections after
                    // about 75 seconds of inactivity. To forestall
                    // the resulting error, send an empty array of
                    // acknowledgement IDs to the request stream if no
                    // other activity has happened. This will result
                    // in a new request with empty fields, effectively
                    // a keepalive.
                    ack_ids_sender
                        .send(Vec::new())
                        .await
                        .unwrap_or_else(|_| unreachable!("request stream never closes"));
                }
                receipts = ack_stream.next() => if let Some((status, receipts)) = receipts {
                    pending_acks -= 1;
                    if status == BatchStatus::Delivered {
                        ack_ids_sender
                            .send(receipts)
                            .await
                            .unwrap_or_else(|_| unreachable!("request stream never closes"));
                    }
                },
                response = stream.next() => match response {
                    Some(Ok(response)) => {
                        self.handle_response(
                            response,
                            &finalizer,
                            &ack_ids_sender,
                            &mut pending_acks,
                            busy_flag,
                        ).await;
                    }
                    Some(Err(error)) => break translate_error(error),
                    None => break State::RetryNow,
                },
            }
        }
    }

    fn request_stream(
        &self,
        ack_ids: mpsc::Receiver<Vec<String>>,
    ) -> impl Stream<Item = proto::StreamingPullRequest> + 'static {
        let subscription = self.subscription.clone();
        let client_id = CLIENT_ID.clone();
<<<<<<< HEAD
        let stream_ack_deadline_seconds = self.ack_deadline_seconds;
        let ack_ids = ReceiverStream::new(ack_ids).ready_chunks(ACK_QUEUE_SIZE);
=======
        let stream_ack_deadline_seconds = self.ack_deadline_secs;
        let mut ack_ids = ReceiverStream::new(ack_ids).ready_chunks(ACK_QUEUE_SIZE);
        let keepalive = self.keepalive;
>>>>>>> 96f7bbbf

        stream::once(async move {
            // These fields are only valid on the first request in the
            // stream, and so must not be repeated below.
            proto::StreamingPullRequest {
                subscription,
                client_id,
                stream_ack_deadline_seconds,
                ..Default::default()
            }
        })
        .chain(ack_ids.map(|chunks| {
            // These "requests" serve only to send updates about
            // acknowledgements to the server. None of the above
            // fields need to be repeated and, in fact, will cause
            // an stream error and cancellation if they are
            // present.
            proto::StreamingPullRequest {
                ack_ids: chunks.into_iter().flatten().collect(),
                ..Default::default()
            }
        }))
    }

    async fn handle_response(
        &mut self,
        response: proto::StreamingPullResponse,
        finalizer: &Option<Finalizer>,
        ack_ids: &mpsc::Sender<Vec<String>>,
        pending_acks: &mut usize,
        busy_flag: &Arc<AtomicBool>,
    ) {
        if response.received_messages.len() >= self.full_response_size {
            busy_flag.store(true, Ordering::Relaxed);
        }
        emit!(BytesReceived {
            byte_size: response.size_of(),
            protocol: self.uri.scheme().map(Scheme::as_str).unwrap_or("http"),
        });

        let (batch, notifier) = BatchNotifier::maybe_new_with_receiver(self.acknowledgements);
        let (events, ids) = self.parse_messages(response.received_messages, batch).await;

        let count = events.len();
        match self.out.send_batch(events).await {
            Err(error) => emit!(StreamClosedError { error, count }),
            Ok(()) => match notifier {
                None => ack_ids
                    .send(ids)
                    .await
                    .unwrap_or_else(|_| unreachable!("request stream never closes")),
                Some(notifier) => {
                    finalizer
                        .as_ref()
                        .expect("Finalizer must have been set up for acknowledgements")
                        .add(ids, notifier);
                    *pending_acks += 1;
                }
            },
        }
    }

    async fn parse_messages(
        &self,
        response: Vec<proto::ReceivedMessage>,
        batch: Option<BatchNotifier>,
    ) -> (Vec<Event>, Vec<String>) {
        let mut ack_ids = Vec::with_capacity(response.len());
        let events = response
            .into_iter()
            .flat_map(|received| {
                ack_ids.push(received.ack_id);
                received
                    .message
                    .map(|message| self.parse_message(message, &batch))
            })
            .flatten()
            .collect();
        (events, ack_ids)
    }

    fn parse_message<'a>(
        &self,
        message: proto::PubsubMessage,
        batch: &'a Option<BatchNotifier>,
    ) -> impl Iterator<Item = Event> + 'a {
        let attributes = Value::Object(
            message
                .attributes
                .into_iter()
                .map(|(key, value)| (key, Value::Bytes(value.into())))
                .collect(),
        );
        util::decode_message(
            self.decoder.clone(),
            "gcp_pubsub",
            &message.data,
            message.publish_time.map(|dt| {
                DateTime::from_utc(
                    NaiveDateTime::from_timestamp(dt.seconds, dt.nanos as u32),
                    Utc,
                )
            }),
            batch,
        )
        .map(move |mut event| {
            if let Some(log) = event.maybe_as_log_mut() {
                log.insert("message_id", message.message_id.clone());
                log.insert("attributes", attributes.clone());
            }
            event
        })
    }
}

fn translate_error(error: tonic::Status) -> State {
    // GCP occasionally issues a connection reset
    // in the middle of the streaming pull. This
    // reset is not technically an error, so we
    // want to retry immediately, but it is
    // reported to us as an error from the
    // underlying library (`tonic`).
    if is_reset(&error) {
        debug!("Stream reset by server.");
        State::RetryNow
    } else {
        emit!(GcpPubsubReceiveError { error });
        State::RetryDelay
    }
}

fn is_reset(error: &Status) -> bool {
    error
        .source()
        .and_then(|source| source.downcast_ref::<hyper::Error>())
        .and_then(|error| error.source())
        .and_then(|source| source.downcast_ref::<h2::Error>())
        .map_or(false, |error| error.is_remote() && error.is_reset())
}

#[pin_project::pin_project]
struct Task {
    task: tokio::task::JoinHandle<()>,
    busy_flag: Arc<AtomicBool>,
}

impl Future for Task {
    type Output = Result<(), tokio::task::JoinError>;

    fn poll(mut self: Pin<&mut Self>, ctx: &mut Context<'_>) -> Poll<Self::Output> {
        self.task.poll_unpin(ctx)
    }
}

#[cfg(test)]
mod tests {
    use super::*;

    #[test]
    fn generate_config() {
        crate::test_util::test_generate_config::<PubsubConfig>();
    }
}

#[cfg(all(test, feature = "gcp-pubsub-integration-tests"))]
mod integration_tests {
    use std::collections::{BTreeMap, HashSet};

    use futures::{Stream, StreamExt};
    use http::method::Method;
    use hyper::{Request, StatusCode};
    use once_cell::sync::Lazy;
    use serde_json::{json, Value};
    use tokio::time::{Duration, Instant};
    use vector_common::btreemap;

    use super::*;
    use crate::config::{ComponentKey, ProxyConfig};
    use crate::test_util::components::{assert_source_compliance, SOURCE_TAGS};
    use crate::test_util::{self, components, random_string};
    use crate::{event::EventStatus, gcp, http::HttpClient, shutdown, SourceSender};

    const PROJECT: &str = "sourceproject";
    static PROJECT_URI: Lazy<String> =
        Lazy::new(|| format!("{}/v1/projects/{}", *gcp::PUBSUB_ADDRESS, PROJECT));
    const ACK_DEADLINE: u64 = 10; // Minimum custom deadline allowed by Pub/Sub

    #[tokio::test]
    async fn oneshot() {
        assert_source_compliance(&SOURCE_TAGS, async {
            let (tester, mut rx, shutdown) = setup(EventStatus::Delivered).await;
            let test_data = tester.send_test_events(99, BTreeMap::new()).await;
            receive_events(&mut rx, test_data).await;
            tester.shutdown_check(shutdown).await;
        })
        .await;
    }

    #[tokio::test]
    async fn shuts_down_before_data_received() {
        let (tester, mut rx, shutdown) = setup(EventStatus::Delivered).await;

        tester.shutdown(shutdown).await; // Not shutdown_check because this emits nothing

        assert!(rx.next().await.is_none());
        tester.send_test_events(1, BTreeMap::new()).await;
        assert!(rx.next().await.is_none());
        assert_eq!(tester.pull_count(1).await, 1);
    }

    #[tokio::test]
    async fn shuts_down_after_data_received() {
        assert_source_compliance(&SOURCE_TAGS, async {
            let (tester, mut rx, shutdown) = setup(EventStatus::Delivered).await;

            let test_data = tester.send_test_events(1, BTreeMap::new()).await;
            receive_events(&mut rx, test_data).await;

            tester.shutdown_check(shutdown).await;

            assert!(rx.next().await.is_none());
            tester.send_test_events(1, BTreeMap::new()).await;
            assert!(rx.next().await.is_none());
            // The following assert is there to test that the source isn't
            // pulling anything out of the subscription after it reports
            // shutdown. It works when there wasn't anything previously in
            // the topic, but does not work here despite evidence that the
            // entire tokio task has exited.
            // assert_eq!(tester.pull_count(1).await, 1);
        })
        .await;
    }

    #[tokio::test]
    async fn streams_data() {
        assert_source_compliance(&SOURCE_TAGS, async {
            let (tester, mut rx, shutdown) = setup(EventStatus::Delivered).await;
            for _ in 0..10 {
                let test_data = tester.send_test_events(9, BTreeMap::new()).await;
                receive_events(&mut rx, test_data).await;
            }
            tester.shutdown_check(shutdown).await;
        })
        .await;
    }

    #[tokio::test]
    async fn sends_attributes() {
        assert_source_compliance(&SOURCE_TAGS, async {
            let (tester, mut rx, shutdown) = setup(EventStatus::Delivered).await;
            let attributes = btreemap![
                random_string(8) => random_string(88),
                random_string(8) => random_string(88),
                random_string(8) => random_string(88),
            ];
            let test_data = tester.send_test_events(1, attributes).await;
            receive_events(&mut rx, test_data).await;
            tester.shutdown_check(shutdown).await;
        })
        .await;
    }

    #[tokio::test]
    async fn acks_received() {
        assert_source_compliance(&SOURCE_TAGS, async {
            let (tester, mut rx, shutdown) = setup(EventStatus::Delivered).await;

            let test_data = tester.send_test_events(1, BTreeMap::new()).await;
            receive_events(&mut rx, test_data).await;

            tester.shutdown_check(shutdown).await;

            // Make sure there are no messages left in the queue
            assert_eq!(tester.pull_count(10).await, 0);

            // Wait for the acknowledgement deadline to expire
            tokio::time::sleep(Duration::from_secs(ACK_DEADLINE + 1)).await;

            // All messages are still acknowledged
            assert_eq!(tester.pull_count(10).await, 0);
        })
        .await;
    }

    #[tokio::test]
    // I have verified manually that the streaming code above omits the
    // acknowledgements when events are rejected, but have been unable
    // to verify the events are not acknowledged through the emulator.
    #[ignore]
    async fn does_not_ack_rejected() {
        assert_source_compliance(&SOURCE_TAGS, async {
            let (tester, mut rx, shutdown) = setup(EventStatus::Rejected).await;

            let test_data = tester.send_test_events(1, BTreeMap::new()).await;
            receive_events(&mut rx, test_data).await;

            tester.shutdown(shutdown).await;

            // Make sure there are no messages left in the queue
            assert_eq!(tester.pull_count(10).await, 0);

            // Wait for the acknowledgement deadline to expire
            tokio::time::sleep(std::time::Duration::from_secs(ACK_DEADLINE + 1)).await;

            // All messages are still in the queue
            assert_eq!(tester.pull_count(10).await, 1);
        })
        .await;
    }

    async fn setup(
        status: EventStatus,
    ) -> (
        Tester,
        impl Stream<Item = Event> + Unpin,
        shutdown::SourceShutdownCoordinator,
    ) {
        components::init_test();

        let tls_settings = TlsSettings::from_options(&None).unwrap();
        let client = HttpClient::new(tls_settings, &ProxyConfig::default()).unwrap();
        let tester = Tester::new(client).await;

        let (rx, shutdown) = tester.spawn_source(status).await;

        (tester, rx, shutdown)
    }

    fn now_trunc() -> DateTime<Utc> {
        let start = Utc::now().timestamp();
        // Truncate the milliseconds portion, the hard way.
        DateTime::<Utc>::from_utc(NaiveDateTime::from_timestamp(start, 0), Utc)
    }

    struct Tester {
        client: HttpClient,
        topic: String,
        subscription: String,
        component: ComponentKey,
    }

    struct TestData {
        lines: Vec<String>,
        start: DateTime<Utc>,
        attributes: BTreeMap<String, String>,
    }

    impl Tester {
        async fn new(client: HttpClient) -> Self {
            let this = Self {
                client,
                topic: format!("topic-{}", random_string(10).to_lowercase()),
                subscription: format!("sub-{}", random_string(10).to_lowercase()),
                component: ComponentKey::from("gcp_pubsub"),
            };

            this.request(Method::PUT, "topics/{topic}", json!({})).await;

            let body = json!({
                "topic": format!("projects/{}/topics/{}", PROJECT, this.topic),
                "ackDeadlineSeconds": ACK_DEADLINE,
            });
            this.request(Method::PUT, "subscriptions/{sub}", body).await;

            this
        }

        async fn spawn_source(
            &self,
            status: EventStatus,
        ) -> (
            impl Stream<Item = Event> + Unpin,
            shutdown::SourceShutdownCoordinator,
        ) {
            let (tx, rx) = SourceSender::new_test_finalize(status);
            let config = PubsubConfig {
                project: PROJECT.into(),
                subscription: self.subscription.clone(),
                endpoint: Some(gcp::PUBSUB_ADDRESS.clone()),
                skip_authentication: true,
                ack_deadline_secs: Some(ACK_DEADLINE as i32),
                ..Default::default()
            };
            let (mut ctx, shutdown) = SourceContext::new_shutdown(&self.component, tx);
            ctx.acknowledgements = true;
            let source = config.build(ctx).await.expect("Failed to build source");
            tokio::spawn(async move { source.await.expect("Failed to run source") });

            (rx, shutdown)
        }

        async fn send_test_events(
            &self,
            count: usize,
            attributes: BTreeMap<String, String>,
        ) -> TestData {
            let start = now_trunc();
            let lines: Vec<_> = test_util::random_lines(44).take(count).collect();
            let messages: Vec<_> = lines
                .iter()
                .map(|message| base64::encode(&message))
                .map(|data| json!({ "data": data, "attributes": attributes.clone() }))
                .collect();
            let body = json!({ "messages": messages });
            self.request(Method::POST, "topics/{topic}:publish", body)
                .await;

            TestData {
                lines,
                start,
                attributes,
            }
        }

        async fn pull_count(&self, count: usize) -> usize {
            let response = self
                .request(
                    Method::POST,
                    "subscriptions/{sub}:pull",
                    json!({ "maxMessages": count, "returnImmediately": true }),
                )
                .await;
            response
                .get("receivedMessages")
                .map(|rm| rm.as_array().unwrap().len())
                .unwrap_or(0)
        }

        async fn request(&self, method: Method, base: &str, body: Value) -> Value {
            let path = base
                .replace("{topic}", &self.topic)
                .replace("{sub}", &self.subscription);
            let uri = [PROJECT_URI.as_str(), &path].join("/");
            let body = crate::serde::json::to_bytes(&body).unwrap().freeze();
            let request = Request::builder()
                .method(method)
                .uri(uri)
                .body(body.into())
                .unwrap();
            let response = self.client.send(request).await.unwrap();
            assert_eq!(response.status(), StatusCode::OK);
            let body = hyper::body::to_bytes(response.into_body()).await.unwrap();
            serde_json::from_str(&String::from_utf8(body.to_vec()).unwrap()).unwrap()
        }

        async fn shutdown_check(&self, shutdown: shutdown::SourceShutdownCoordinator) {
            self.shutdown(shutdown).await;
            components::SOURCE_TESTS.assert(&components::HTTP_PULL_SOURCE_TAGS);
        }

        async fn shutdown(&self, mut shutdown: shutdown::SourceShutdownCoordinator) {
            let deadline = Instant::now() + Duration::from_secs(1);
            let shutdown = shutdown.shutdown_source(&self.component, deadline);
            assert!(shutdown.await);
        }
    }

    async fn receive_events(rx: &mut (impl Stream<Item = Event> + Unpin), test_data: TestData) {
        let TestData {
            start,
            lines,
            attributes,
        } = test_data;

        let events: Vec<Event> = tokio::time::timeout(
            Duration::from_secs(1),
            test_util::collect_n_stream(rx, lines.len()),
        )
        .await
        .unwrap();

        let end = Utc::now();
        let mut message_ids = HashSet::new();

        assert_eq!(events.len(), lines.len());
        for (message, event) in lines.into_iter().zip(events) {
            let log = event.into_log();
            assert_eq!(log.get("message"), Some(&message.into()));
            assert_eq!(log.get("source_type"), Some(&"gcp_pubsub".into()));
            assert!(log.get("timestamp").unwrap().as_timestamp().unwrap() >= &start);
            assert!(log.get("timestamp").unwrap().as_timestamp().unwrap() <= &end);
            assert!(
                message_ids.insert(log.get("message_id").unwrap().clone().to_string()),
                "Message contained duplicate message_id"
            );
            let logattr = log
                .get("attributes")
                .expect("missing attributes")
                .as_object()
                .unwrap()
                .clone();
            assert_eq!(logattr.len(), attributes.len());
            for (a, b) in logattr.into_iter().zip(&attributes) {
                assert_eq!(&a.0, b.0);
                assert_eq!(a.1, b.1.clone().into());
            }
        }
    }
}<|MERGE_RESOLUTION|>--- conflicted
+++ resolved
@@ -324,12 +324,7 @@
     subscription: String,
     decoder: Decoder,
     acknowledgements: bool,
-<<<<<<< HEAD
-    ack_deadline_seconds: i32,
-=======
-    tls: TlsSettings,
     ack_deadline_secs: i32,
->>>>>>> 96f7bbbf
     shutdown: ShutdownSignal,
     out: SourceSender,
     retry_delay: Duration,
@@ -522,14 +517,8 @@
     ) -> impl Stream<Item = proto::StreamingPullRequest> + 'static {
         let subscription = self.subscription.clone();
         let client_id = CLIENT_ID.clone();
-<<<<<<< HEAD
-        let stream_ack_deadline_seconds = self.ack_deadline_seconds;
+        let stream_ack_deadline_seconds = self.ack_deadline_secs;
         let ack_ids = ReceiverStream::new(ack_ids).ready_chunks(ACK_QUEUE_SIZE);
-=======
-        let stream_ack_deadline_seconds = self.ack_deadline_secs;
-        let mut ack_ids = ReceiverStream::new(ack_ids).ready_chunks(ACK_QUEUE_SIZE);
-        let keepalive = self.keepalive;
->>>>>>> 96f7bbbf
 
         stream::once(async move {
             // These fields are only valid on the first request in the
